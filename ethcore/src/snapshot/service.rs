// Copyright 2015, 2016 Ethcore (UK) Ltd.
// This file is part of Parity.

// Parity is free software: you can redistribute it and/or modify
// it under the terms of the GNU General Public License as published by
// the Free Software Foundation, either version 3 of the License, or
// (at your option) any later version.

// Parity is distributed in the hope that it will be useful,
// but WITHOUT ANY WARRANTY; without even the implied warranty of
// MERCHANTABILITY or FITNESS FOR A PARTICULAR PURPOSE.  See the
// GNU General Public License for more details.

// You should have received a copy of the GNU General Public License
// along with Parity.  If not, see <http://www.gnu.org/licenses/>.

//! Snapshot network service implementation.

use std::collections::HashSet;
use std::io::ErrorKind;
use std::fs;
use std::path::{Path, PathBuf};
use std::sync::Arc;
use std::sync::atomic::{AtomicUsize, Ordering};

use super::{ManifestData, StateRebuilder, BlockRebuilder};
use super::io::{SnapshotReader, LooseReader};

use blockchain::BlockChain;
use engines::Engine;
use error::Error;
use service::ClientIoMessage;
use spec::Spec;

use io::IoChannel;

use util::{Bytes, H256, Mutex, UtilError};
use util::journaldb::Algorithm;
use util::kvdb::{Database, DatabaseConfig};
use util::snappy;

/// Statuses for restorations.
#[derive(PartialEq, Clone, Copy, Debug)]
pub enum RestorationStatus {
	///	No restoration.
	Inactive,
	/// Ongoing restoration.
	Ongoing,
	/// Failed restoration.
	Failed,
}

/// Restoration info.

/// The interface for a snapshot network service.
/// This handles:
///    - restoration of snapshots to temporary databases.
///    - responding to queries for snapshot manifests and chunks
pub trait SnapshotService {
	/// Query the most recent manifest data.
	fn manifest(&self) -> Option<ManifestData>;

	/// Get raw chunk for a given hash.
	fn chunk(&self, hash: H256) -> Option<Bytes>;

	/// Ask the snapshot service for the restoration status.
	fn status(&self) -> RestorationStatus;

	/// Ask the snapshot service for the number of chunks completed.
	/// Return a tuple of (state_chunks, block_chunks).
	/// Undefined when not restoring.
	fn chunks_done(&self) -> (usize, usize);

	/// Begin snapshot restoration.
	/// If restoration in-progress, this will reset it.
	/// From this point on, any previous snapshot may become unavailable.
	/// Returns true if successful, false otherwise.
	fn begin_restore(&self, manifest: ManifestData) -> bool;

	/// Feed a raw state chunk to the service to be processed asynchronously.
	/// no-op if not currently restoring.
	fn restore_state_chunk(&self, hash: H256, chunk: Bytes);

	/// Feed a raw block chunk to the service to be processed asynchronously.
	/// no-op if currently restoring.
	fn restore_block_chunk(&self, hash: H256, chunk: Bytes);
}

/// State restoration manager.
struct Restoration {
	state_chunks_left: HashSet<H256>,
	block_chunks_left: HashSet<H256>,
	state: StateRebuilder,
	blocks: BlockRebuilder,
	snappy_buffer: Bytes,
	final_state_root: H256,
}

impl Restoration {
	// make a new restoration, building databases in the given path.
<<<<<<< HEAD
	fn new(manifest: &ManifestData, pruning: Algorithm, path: &Path, spec: &Spec) -> Result<Self, Error> {
		let cfg = DatabaseConfig::with_columns(::db::NUM_COLUMNS);
=======
	fn new(manifest: &ManifestData, pruning: Algorithm, path: &Path, gb: &[u8]) -> Result<Self, Error> {
		let cfg = DatabaseConfig::with_columns(::client::DB_NO_OF_COLUMNS);
>>>>>>> 2f1ade81
		let raw_db = Arc::new(try!(Database::open(&cfg, &*path.to_string_lossy())
			.map_err(|s| UtilError::SimpleString(s))));

		let chain = BlockChain::new(Default::default(), gb, raw_db.clone());
		let blocks = try!(BlockRebuilder::new(chain, manifest.block_number));

		Ok(Restoration {
			state_chunks_left: manifest.state_hashes.iter().cloned().collect(),
			block_chunks_left: manifest.block_hashes.iter().cloned().collect(),
			state: StateRebuilder::new(raw_db, pruning),
			blocks: blocks,
			snappy_buffer: Vec::new(),
			final_state_root: manifest.state_root,
		})
	}

	// feeds a state chunk
	fn feed_state(&mut self, hash: H256, chunk: &[u8]) -> Result<(), Error> {
		use util::trie::TrieError;

		if self.state_chunks_left.remove(&hash) {
			let len = try!(snappy::decompress_into(&chunk, &mut self.snappy_buffer));
			try!(self.state.feed(&self.snappy_buffer[..len]));

			if self.state_chunks_left.is_empty() {
				let root = self.state.state_root();
				if root != self.final_state_root {
					warn!("Final restored state has wrong state root: expected {:?}, got {:?}", root, self.final_state_root);
					return Err(TrieError::InvalidStateRoot(root).into());
				}
			}
		}

		Ok(())
	}

	// feeds a block chunk
	fn feed_blocks(&mut self, hash: H256, chunk: &[u8], engine: &Engine) -> Result<(), Error> {
		if self.block_chunks_left.remove(&hash) {
			let len = try!(snappy::decompress_into(&chunk, &mut self.snappy_buffer));
			try!(self.blocks.feed(&self.snappy_buffer[..len], engine));

			if self.block_chunks_left.is_empty() {
				// connect out-of-order chunks.
				self.blocks.glue_chunks();
			}
		}

		Ok(())
	}

	// is everything done?
	fn is_done(&self) -> bool {
		self.block_chunks_left.is_empty() && self.state_chunks_left.is_empty()
	}
}

/// Type alias for client io channel.
pub type Channel = IoChannel<ClientIoMessage>;

/// Service implementation.
///
/// This will replace the client's state DB as soon as the last state chunk
/// is fed, and will replace the client's blocks DB when the last block chunk
/// is fed.
pub struct Service {
	restoration: Mutex<Option<Restoration>>,
	client_db: PathBuf, // "<chain hash>/<pruning>/db"
	db_path: PathBuf,  // "<chain hash>/"
	io_channel: Channel,
	pruning: Algorithm,
	status: Mutex<RestorationStatus>,
	reader: Option<LooseReader>,
	engine: Arc<Engine>,
	genesis_block: Bytes,
	state_chunks: AtomicUsize,
	block_chunks: AtomicUsize,
}

impl Service {
	/// Create a new snapshot service.
	pub fn new(spec: &Spec, pruning: Algorithm, client_db: PathBuf, io_channel: Channel) -> Result<Self, Error> {
		let db_path = try!(client_db.parent().and_then(Path::parent)
			.ok_or_else(|| UtilError::SimpleString("Failed to find database root.".into()))).to_owned();

		let reader = {
			let mut snapshot_path = db_path.clone();
			snapshot_path.push("snapshot");

			LooseReader::new(snapshot_path).ok()
		};

		let service = Service {
			restoration: Mutex::new(None),
			client_db: client_db,
			db_path: db_path,
			io_channel: io_channel,
			pruning: pruning,
			status: Mutex::new(RestorationStatus::Inactive),
			reader: reader,
			engine: spec.engine.clone(),
			genesis_block: spec.genesis_block(),
			state_chunks: AtomicUsize::new(0),
			block_chunks: AtomicUsize::new(0),
		};

		// create the snapshot dir if it doesn't exist.
		match fs::create_dir_all(service.snapshot_dir()) {
			Err(e) => {
				if e.kind() != ErrorKind::AlreadyExists {
					return Err(e.into())
				}
			}
			_ => {}
		}

		// delete the temporary restoration dir if it does exist.
		match fs::remove_dir_all(service.restoration_dir()) {
			Err(e) => {
				if e.kind() != ErrorKind::NotFound {
					return Err(e.into())
				}
			}
			_ => {}
		}

		Ok(service)
	}

	// get the snapshot path.
	fn snapshot_dir(&self) -> PathBuf {
		let mut dir = self.db_path.clone();
		dir.push("snapshot");
		dir
	}

	// get the restoration directory.
	fn restoration_dir(&self) -> PathBuf {
		let mut dir = self.snapshot_dir();
		dir.push("restoration");
		dir
	}

	// restoration db path.
	fn restoration_db(&self) -> PathBuf {
		let mut dir = self.restoration_dir();
		dir.push("db");
		dir
	}

	// replace one the client's database with our own.
	fn replace_client_db(&self) -> Result<(), Error> {
		let our_db = self.restoration_db();

		trace!(target: "snapshot", "replacing {:?} with {:?}", self.client_db, our_db);

		let mut backup_db = self.restoration_dir();
		backup_db.push("backup_db");

		let _ = fs::remove_dir_all(&backup_db);

		let existed = match fs::rename(&self.client_db, &backup_db) {
			Ok(_) => true,
			Err(e) => if let ErrorKind::NotFound = e.kind() {
				false
			} else {
				return Err(e.into());
			}
		};

		match fs::rename(&our_db, &self.client_db) {
			Ok(_) => {
				// clean up the backup.
				if existed {
					try!(fs::remove_dir_all(&backup_db));
				}
				Ok(())
			}
			Err(e) => {
				// restore the backup.
				if existed {
					try!(fs::rename(&backup_db, &self.client_db));
				}
				Err(e.into())
			}
		}
	}

	// finalize the restoration. this accepts an already-locked
	// restoration as an argument -- so acquiring it again _will_
	// lead to deadlock.
	fn finalize_restoration(&self, rest: &mut Option<Restoration>) -> Result<(), Error> {
		trace!(target: "snapshot", "finalizing restoration");

		self.state_chunks.store(0, Ordering::SeqCst);
		self.block_chunks.store(0, Ordering::SeqCst);

		// destroy the restoration before replacing databases.
		*rest = None;

		try!(self.replace_client_db());

		*self.status.lock() = RestorationStatus::Inactive;

		// TODO: take control of restored snapshot.
		let _ = fs::remove_dir_all(self.restoration_dir());

		Ok(())
	}

	/// Feed a chunk of either kind. no-op if no restoration or status is wrong.
	fn feed_chunk(&self, hash: H256, chunk: &[u8], is_state: bool) -> Result<(), Error> {
		match self.status() {
			RestorationStatus::Inactive | RestorationStatus::Failed => Ok(()),
			RestorationStatus::Ongoing => {
				// TODO: be able to process block chunks and state chunks at same time?
				let mut restoration = self.restoration.lock();

				let res = {
					let rest = match *restoration {
						Some(ref mut r) => r,
						None => return Ok(()),
					};

					match is_state {
						true => rest.feed_state(hash, chunk),
						false => rest.feed_blocks(hash, chunk, &*self.engine),
					}.map(|_| rest.is_done())
				};

				match res {
					Ok(is_done) => {
						match is_state {
							true => self.state_chunks.fetch_add(1, Ordering::SeqCst),
							false => self.block_chunks.fetch_add(1, Ordering::SeqCst),
						};

						match is_done {
							true => self.finalize_restoration(&mut *restoration),
							false => Ok(())
						}
					}
					other => other.map(drop),
				}
			}
		}
	}

	/// Feed a state chunk to be processed synchronously.
	pub fn feed_state_chunk(&self, hash: H256, chunk: &[u8]) {
		match self.feed_chunk(hash, chunk, true) {
			Ok(()) => (),
			Err(e) => {
				warn!("Encountered error during state restoration: {}", e);
				*self.restoration.lock() = None;
				*self.status.lock() = RestorationStatus::Failed;
				let _ = fs::remove_dir_all(self.restoration_dir());
			}
		}
	}

	/// Feed a block chunk to be processed synchronously.
	pub fn feed_block_chunk(&self, hash: H256, chunk: &[u8]) {
		match self.feed_chunk(hash, chunk, false) {
			Ok(()) => (),
			Err(e) => {
				warn!("Encountered error during block restoration: {}", e);
				*self.restoration.lock() = None;
				*self.status.lock() = RestorationStatus::Failed;
				let _ = fs::remove_dir_all(self.restoration_dir());
			}
		}
	}
}

impl SnapshotService for Service {
	fn manifest(&self) -> Option<ManifestData> {
		self.reader.as_ref().map(|r| r.manifest().clone())
	}

	fn chunk(&self, hash: H256) -> Option<Bytes> {
		self.reader.as_ref().and_then(|r| r.chunk(hash).ok())
	}

	fn status(&self) -> RestorationStatus {
		*self.status.lock()
	}

	fn chunks_done(&self) -> (usize, usize) {
		(self.state_chunks.load(Ordering::Relaxed), self.block_chunks.load(Ordering::Relaxed))
	}

	fn begin_restore(&self, manifest: ManifestData) -> bool {
		let rest_dir = self.restoration_dir();

		let mut res = self.restoration.lock();

		// tear down existing restoration.
		*res = None;

		// delete and restore the restoration dir.
		if let Err(e) = fs::remove_dir_all(&rest_dir).and_then(|_| fs::create_dir_all(&rest_dir)) {
			match e.kind() {
				ErrorKind::NotFound => {},
				_ => {
					warn!("encountered error {} while beginning snapshot restoration.", e);
					return false;
				}
			}
		}

		// make new restoration.
		let db_path = self.restoration_db();
		*res = match Restoration::new(&manifest, self.pruning, &db_path, &self.genesis_block) {
				Ok(b) => Some(b),
				Err(e) => {
					warn!("encountered error {} while beginning snapshot restoration.", e);
					return false;
				}
		};

		*self.status.lock() = RestorationStatus::Ongoing;
		true
	}

	fn restore_state_chunk(&self, hash: H256, chunk: Bytes) {
		self.io_channel.send(ClientIoMessage::FeedStateChunk(hash, chunk))
			.expect("snapshot service and io service are kept alive by client service; qed");
	}

	fn restore_block_chunk(&self, hash: H256, chunk: Bytes) {
		self.io_channel.send(ClientIoMessage::FeedBlockChunk(hash, chunk))
			.expect("snapshot service and io service are kept alive by client service; qed");
	}
}<|MERGE_RESOLUTION|>--- conflicted
+++ resolved
@@ -98,13 +98,8 @@
 
 impl Restoration {
 	// make a new restoration, building databases in the given path.
-<<<<<<< HEAD
-	fn new(manifest: &ManifestData, pruning: Algorithm, path: &Path, spec: &Spec) -> Result<Self, Error> {
+	fn new(manifest: &ManifestData, pruning: Algorithm, path: &Path, gb: &[u8]) -> Result<Self, Error> {
 		let cfg = DatabaseConfig::with_columns(::db::NUM_COLUMNS);
-=======
-	fn new(manifest: &ManifestData, pruning: Algorithm, path: &Path, gb: &[u8]) -> Result<Self, Error> {
-		let cfg = DatabaseConfig::with_columns(::client::DB_NO_OF_COLUMNS);
->>>>>>> 2f1ade81
 		let raw_db = Arc::new(try!(Database::open(&cfg, &*path.to_string_lossy())
 			.map_err(|s| UtilError::SimpleString(s))));
 
