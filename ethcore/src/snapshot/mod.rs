--- conflicted
+++ resolved
@@ -26,12 +26,8 @@
 use ids::BlockID;
 use views::BlockView;
 
-<<<<<<< HEAD
-use util::{Bytes, Hashable, HashDB, snappy, TrieDB, TrieDBMut, TrieMut};
+use util::{Bytes, Hashable, HashDB, snappy};
 use util::memorydb::MemoryDB;
-=======
-use util::{Bytes, Hashable, HashDB, snappy};
->>>>>>> f6b8dd0e
 use util::Mutex;
 use util::hash::{FixedHash, H256};
 use util::journaldb::{self, Algorithm, JournalDB};
