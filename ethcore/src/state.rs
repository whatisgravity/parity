--- conflicted
+++ resolved
@@ -1071,20 +1071,13 @@
 	fn should_trace_failed_subcall_with_subcall_transaction() {
 		init_log();
 
-<<<<<<< HEAD
-		let temp = RandomTempPath::new();
-		let (mut state, _) = get_temp_state_in(temp.as_path());
-=======
-	let state = State::from_existing(db, root, U256::from(0u8)).unwrap();
-	assert_eq!(state.code(&a), Some([1u8, 2, 3].to_vec()));
-}
->>>>>>> b3caeee7
+		let temp = RandomTempPath::new();
+		let (mut state, _) = get_temp_state_in(temp.as_path());
 
 		let mut info = EnvInfo::default();
 		info.gas_limit = 1_000_000.into();
 		let engine = TestEngine::new(5);
 
-<<<<<<< HEAD
 		let t = Transaction {
 			nonce: 0.into(),
 			gas_price: 0.into(),
@@ -1140,16 +1133,9 @@
 				}]
 			}]
 		});
-=======
-	let s = State::from_existing(db, root, U256::from(0u8)).unwrap();
-	assert_eq!(s.storage_at(&a, &H256::from(&U256::from(01u64))), H256::from(&U256::from(69u64)));
-}
->>>>>>> b3caeee7
-
 		assert_eq!(result.trace, expected_trace);
 	}
 
-<<<<<<< HEAD
 	#[test]
 	fn code_from_database() {
 		let a = Address::zero();
@@ -1165,15 +1151,9 @@
 			(root, drop, stop)
 		};
 
-		let state = State::from_existing(db, root, U256::from(0u8));
+		let state = State::from_existing(db, root, U256::from(0u8)).unwrap();
 		assert_eq!(state.code(&a), Some([1u8, 2, 3].to_vec()));
 	}
-=======
-	let state = State::from_existing(db, root, U256::from(0u8)).unwrap();
-	assert_eq!(state.balance(&a), U256::from(69u64));
-	assert_eq!(state.nonce(&a), U256::from(1u64));
-}
->>>>>>> b3caeee7
 
 	#[test]
 	fn storage_at_from_database() {
@@ -1187,7 +1167,7 @@
 			(root, drop, stop)
 		};
 
-		let s = State::from_existing(db, root, U256::from(0u8));
+		let s = State::from_existing(db, root, U256::from(0u8)).unwrap();
 		assert_eq!(s.storage_at(&a, &H256::from(&U256::from(01u64))), H256::from(&U256::from(69u64)));
 	}
 
@@ -1205,12 +1185,11 @@
 			(root, drop, stop)
 		};
 
-		let state = State::from_existing(db, root, U256::from(0u8));
+		let state = State::from_existing(db, root, U256::from(0u8)).unwrap();
 		assert_eq!(state.balance(&a), U256::from(69u64));
 		assert_eq!(state.nonce(&a), U256::from(1u64));
 	}
 
-<<<<<<< HEAD
 	#[test]
 	fn remove() {
 		let a = Address::zero();
@@ -1218,26 +1197,13 @@
 		let mut state = state_result.reference_mut();
 		assert_eq!(state.exists(&a), false);
 		state.inc_nonce(&a);
-=======
-	let (root, db) = {
-		let mut state = State::from_existing(db, root, U256::from(0u8)).unwrap();
->>>>>>> b3caeee7
+
 		assert_eq!(state.exists(&a), true);
 		assert_eq!(state.nonce(&a), U256::from(1u64));
 		state.kill_account(&a);
 		assert_eq!(state.exists(&a), false);
 		assert_eq!(state.nonce(&a), U256::from(0u64));
-<<<<<<< HEAD
-	}
-=======
-		state.drop()
-	};
-
-	let state = State::from_existing(db, root, U256::from(0u8)).unwrap();
-	assert_eq!(state.exists(&a), false);
-	assert_eq!(state.nonce(&a), U256::from(0u64));
-}
->>>>>>> b3caeee7
+	}
 
 	#[test]
 	fn remove_from_database() {
@@ -1254,7 +1220,7 @@
 		};
 
 		let (root, db) = {
-			let mut state = State::from_existing(db, root, U256::from(0u8));
+			let mut state = State::from_existing(db, root, U256::from(0u8)).unwrap();
 			assert_eq!(state.exists(&a), true);
 			assert_eq!(state.nonce(&a), U256::from(1u64));
 			state.kill_account(&a);
@@ -1265,7 +1231,7 @@
 			(root, drop)
 		};
 
-		let state = State::from_existing(db, root, U256::from(0u8));
+		let state = State::from_existing(db, root, U256::from(0u8)).unwrap();
 		assert_eq!(state.exists(&a), false);
 		assert_eq!(state.nonce(&a), U256::from(0u64));
 	}
