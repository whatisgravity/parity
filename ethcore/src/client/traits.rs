// Copyright 2015, 2016 Ethcore (UK) Ltd.
// This file is part of Parity.

// Parity is free software: you can redistribute it and/or modify
// it under the terms of the GNU General Public License as published by
// the Free Software Foundation, either version 3 of the License, or
// (at your option) any later version.

// Parity is distributed in the hope that it will be useful,
// but WITHOUT ANY WARRANTY; without even the implied warranty of
// MERCHANTABILITY or FITNESS FOR A PARTICULAR PURPOSE.  See the
// GNU General Public License for more details.

// You should have received a copy of the GNU General Public License
// along with Parity.  If not, see <http://www.gnu.org/licenses/>.

<<<<<<< HEAD
use std::collections::{BTreeMap};
=======
use std::mem;
use std::collections::{BTreeMap, VecDeque};
>>>>>>> ccdf80f4
use util::{U256, Address, H256, H2048, Bytes, Itertools};
use blockchain::TreeRoute;
use block_queue::BlockQueueInfo;
use block::{OpenBlock, SealedBlock};
use header::{BlockNumber};
use transaction::{LocalizedTransaction, SignedTransaction};
use log_entry::LocalizedLogEntry;
use filter::Filter;
use views::{BlockView};
use error::{ImportResult, CallError};
use receipt::LocalizedReceipt;
use trace::LocalizedTrace;
use evm::Factory as EvmFactory;
use types::ids::*;
use types::trace_filter::Filter as TraceFilter;
use executive::Executed;
use env_info::LastHashes;
use types::call_analytics::CallAnalytics;
use block_import_error::BlockImportError;
use ipc::IpcConfig;
use types::blockchain_info::BlockChainInfo;
use types::block_status::BlockStatus;

#[derive(Ipc)]
#[ipc(client_ident="RemoteClient")]
/// Blockchain database client. Owns and manages a blockchain and a block queue.
pub trait BlockChainClient : Sync + Send {

	/// Should be called by any external-facing interface when actively using the client.
	/// To minimise chatter, there's no need to call more than once every 30s.
	fn keep_alive(&self) {}

	/// Get raw block header data by block id.
	fn block_header(&self, id: BlockID) -> Option<Bytes>;

	/// Get raw block body data by block id.
	/// Block body is an RLP list of two items: uncles and transactions.
	fn block_body(&self, id: BlockID) -> Option<Bytes>;

	/// Get raw block data by block header hash.
	fn block(&self, id: BlockID) -> Option<Bytes>;

	/// Get block status by block header hash.
	fn block_status(&self, id: BlockID) -> BlockStatus;

	/// Get block total difficulty.
	fn block_total_difficulty(&self, id: BlockID) -> Option<U256>;

	/// Attempt to get address nonce at given block.
	/// May not fail on BlockID::Latest.
	fn nonce(&self, address: &Address, id: BlockID) -> Option<U256>;

	/// Get address nonce at the latest block's state.
	fn latest_nonce(&self, address: &Address) -> U256 {
		self.nonce(address, BlockID::Latest)
			.expect("nonce will return Some when given BlockID::Latest. nonce was given BlockID::Latest. \
			Therefore nonce has returned Some; qed")
	}

	/// Get block hash.
	fn block_hash(&self, id: BlockID) -> Option<H256>;

	/// Get address code at given block's state.
	fn code(&self, address: &Address, id: BlockID) -> Option<Option<Bytes>>;

	/// Get address code at the latest block's state.
	fn latest_code(&self, address: &Address) -> Option<Bytes> {
		self.code(address, BlockID::Latest)
			.expect("code will return Some if given BlockID::Latest; qed")
	}

	/// Get address balance at the given block's state.
	///
	/// May not return None if given BlockID::Latest.
	/// Returns None if and only if the block's root hash has been pruned from the DB.
	fn balance(&self, address: &Address, id: BlockID) -> Option<U256>;

	/// Get address balance at the latest block's state.
	fn latest_balance(&self, address: &Address) -> U256 {
		self.balance(address, BlockID::Latest)
			.expect("balance will return Some if given BlockID::Latest. balance was given BlockID::Latest \
			Therefore balance has returned Some; qed")
	}

	/// Get value of the storage at given position at the given block's state.
	///
	/// May not return None if given BlockID::Latest.
	/// Returns None if and only if the block's root hash has been pruned from the DB.
	fn storage_at(&self, address: &Address, position: &H256, id: BlockID) -> Option<H256>;

	/// Get value of the storage at given position at the latest block's state.
	fn latest_storage_at(&self, address: &Address, position: &H256) -> H256 {
		self.storage_at(address, position, BlockID::Latest)
			.expect("storage_at will return Some if given BlockID::Latest. storage_at was given BlockID::Latest. \
			Therefore storage_at has returned Some; qed")
	}

	/// Get transaction with given hash.
	fn transaction(&self, id: TransactionID) -> Option<LocalizedTransaction>;

	/// Get uncle with given id.
	fn uncle(&self, id: UncleID) -> Option<Bytes>;

	/// Get transaction receipt with given hash.
	fn transaction_receipt(&self, id: TransactionID) -> Option<LocalizedReceipt>;

	/// Get a tree route between `from` and `to`.
	/// See `BlockChain::tree_route`.
	fn tree_route(&self, from: &H256, to: &H256) -> Option<TreeRoute>;

	/// Get all possible uncle hashes for a block.
	fn find_uncles(&self, hash: &H256) -> Option<Vec<H256>>;

	/// Get latest state node
	fn state_data(&self, hash: &H256) -> Option<Bytes>;

	/// Get raw block receipts data by block header hash.
	fn block_receipts(&self, hash: &H256) -> Option<Bytes>;

	/// Import a block into the blockchain.
	fn import_block(&self, bytes: Bytes) -> Result<H256, BlockImportError>;

	/// Get block queue information.
	fn queue_info(&self) -> BlockQueueInfo;

	/// Clear block queue and abort all import activity.
	fn clear_queue(&self);

	/// Get blockchain information.
	fn chain_info(&self) -> BlockChainInfo;

	/// Get the registrar address, if it exists.
	fn additional_params(&self) -> BTreeMap<String, String>;

	/// Get the best block header.
	fn best_block_header(&self) -> Bytes;

	/// Returns numbers of blocks containing given bloom.
	fn blocks_with_bloom(&self, bloom: &H2048, from_block: BlockID, to_block: BlockID) -> Option<Vec<BlockNumber>>;

	/// Returns logs matching given filter.
	fn logs(&self, filter: Filter) -> Vec<LocalizedLogEntry>;

	/// Makes a non-persistent transaction call.
	fn call(&self, t: &SignedTransaction, block: BlockID, analytics: CallAnalytics) -> Result<Executed, CallError>;

	/// Replays a given transaction for inspection.
	fn replay(&self, t: TransactionID, analytics: CallAnalytics) -> Result<Executed, CallError>;

	/// Returns traces matching given filter.
	fn filter_traces(&self, filter: TraceFilter) -> Option<Vec<LocalizedTrace>>;

	/// Returns trace with given id.
	fn trace(&self, trace: TraceId) -> Option<LocalizedTrace>;

	/// Returns traces created by transaction.
	fn transaction_traces(&self, trace: TransactionID) -> Option<Vec<LocalizedTrace>>;

	/// Returns traces created by transaction from block.
	fn block_traces(&self, trace: BlockID) -> Option<Vec<LocalizedTrace>>;

	/// Get last hashes starting from best block.
	fn last_hashes(&self) -> LastHashes;

	/// Queue transactions for importing.
	fn queue_transactions(&self, transactions: Vec<Bytes>);

	/// list all transactions
	fn pending_transactions(&self) -> Vec<SignedTransaction>;

	/// Get the gas price distribution.
	fn gas_price_statistics(&self, sample_size: usize, distribution_size: usize) -> Result<Vec<U256>, ()> {
		let mut h = self.chain_info().best_block_hash;
		let mut corpus = Vec::new();
		for _ in 0..sample_size {
			let block_bytes = self.block(BlockID::Hash(h)).expect("h is either the best_block_hash or an ancestor; qed");
			let block = BlockView::new(&block_bytes);
			let header = block.header_view();
			if header.number() == 0 {
				break;
			}
			block.transaction_views().iter().foreach(|t| corpus.push(t.gas_price()));
			h = header.parent_hash().clone();
		}
		corpus.sort();
		let n = corpus.len();
		if n > 0 {
			Ok((0..(distribution_size + 1))
				.map(|i| corpus[i * (n - 1) / distribution_size])
				.collect::<Vec<_>>()
			)
		} else {
			Err(())
		}
	}
}

/// Extended client interface used for mining
pub trait MiningBlockChainClient : BlockChainClient {
	/// Returns OpenBlock prepared for closing.
	fn prepare_open_block(&self, author: Address, gas_range_target: (U256, U256), extra_data: Bytes)
		-> OpenBlock;

	/// Returns EvmFactory.
	fn vm_factory(&self) -> &EvmFactory;

	/// Import sealed block. Skips all verifications.
	fn import_sealed_block(&self, block: SealedBlock) -> ImportResult;
}

impl IpcConfig for BlockChainClient { }<|MERGE_RESOLUTION|>--- conflicted
+++ resolved
@@ -14,12 +14,7 @@
 // You should have received a copy of the GNU General Public License
 // along with Parity.  If not, see <http://www.gnu.org/licenses/>.
 
-<<<<<<< HEAD
 use std::collections::{BTreeMap};
-=======
-use std::mem;
-use std::collections::{BTreeMap, VecDeque};
->>>>>>> ccdf80f4
 use util::{U256, Address, H256, H2048, Bytes, Itertools};
 use blockchain::TreeRoute;
 use block_queue::BlockQueueInfo;
@@ -220,8 +215,11 @@
 /// Extended client interface used for mining
 pub trait MiningBlockChainClient : BlockChainClient {
 	/// Returns OpenBlock prepared for closing.
-	fn prepare_open_block(&self, author: Address, gas_range_target: (U256, U256), extra_data: Bytes)
-		-> OpenBlock;
+	fn prepare_open_block(&self,
+		author: Address,
+		gas_range_target: (U256, U256),
+		extra_data: Bytes
+	) -> OpenBlock;
 
 	/// Returns EvmFactory.
 	fn vm_factory(&self) -> &EvmFactory;
