--- conflicted
+++ resolved
@@ -471,11 +471,7 @@
 
 		let _lock = self.insert_lock.lock();
 		// store block in db
-<<<<<<< HEAD
-		batch.put(DB_COL_BLOCK, &hash, &bytes).unwrap();
-=======
-		self.blocks_db.put(&hash, bytes).unwrap();
->>>>>>> c65ee935
+		batch.put(DB_COL_BLOCK, &hash, bytes).unwrap();
 
 		let info = self.block_info(bytes);
 
