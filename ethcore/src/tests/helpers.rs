// Copyright 2015, 2016 Ethcore (UK) Ltd.
// This file is part of Parity.

// Parity is free software: you can redistribute it and/or modify
// it under the terms of the GNU General Public License as published by
// the Free Software Foundation, either version 3 of the License, or
// (at your option) any later version.

// Parity is distributed in the hope that it will be useful,
// but WITHOUT ANY WARRANTY; without even the implied warranty of
// MERCHANTABILITY or FITNESS FOR A PARTICULAR PURPOSE.  See the
// GNU General Public License for more details.

// You should have received a copy of the GNU General Public License
// along with Parity.  If not, see <http://www.gnu.org/licenses/>.

use client::{BlockChainClient, Client, ClientConfig};
use common::*;
use spec::*;
use blockchain::{BlockChain, BlockChainConfig};
use state::*;
use evm::Schedule;
use engine::*;
use ethereum;
use devtools::*;

#[cfg(feature = "json-tests")]
pub enum ChainEra {
	Frontier,
	Homestead,
}

#[cfg(test)]
pub struct GuardedTempResult<T> {
	result: Option<T>,
	_temp: RandomTempPath
}

impl<T> GuardedTempResult<T> {
	#[allow(dead_code)]
    pub fn reference(&self) -> &T {
        self.result.as_ref().unwrap()
    }

    pub fn reference_mut(&mut self) -> &mut T {
    	self.result.as_mut().unwrap()
    }

	pub fn take(&mut self) -> T {
		self.result.take().unwrap()
	}
}

pub struct TestEngine {
	engine: Box<Engine>,
	max_depth: usize
}

impl TestEngine {
	pub fn new(max_depth: usize) -> TestEngine {
		TestEngine {
			engine: ethereum::new_frontier_test().engine,
			max_depth: max_depth
		}
	}
}

impl Engine for TestEngine {
	fn name(&self) -> &str {
		"TestEngine"
	}

	fn params(&self) -> &CommonParams {
		self.engine.params()
	}

	fn builtins(&self) -> &BTreeMap<Address, Builtin> {
		self.engine.builtins()
	}

	fn schedule(&self, _env_info: &EnvInfo) -> Schedule {
		let mut schedule = Schedule::new_frontier();
		schedule.max_depth = self.max_depth;
		schedule
	}
}

pub fn get_test_spec() -> Spec {
	Spec::new_test()
}

pub fn create_test_block(header: &Header) -> Bytes {
	let mut rlp = RlpStream::new_list(3);
	rlp.append(header);
	rlp.append_raw(&rlp::EMPTY_LIST_RLP, 1);
	rlp.append_raw(&rlp::EMPTY_LIST_RLP, 1);
	rlp.out()
}

fn create_unverifiable_block_header(order: u32, parent_hash: H256) -> Header {
	let mut header = Header::new();
	header.gas_limit = x!(0);
	header.difficulty = x!(order * 100);
	header.timestamp = (order * 10) as u64;
	header.number = order as u64;
	header.parent_hash = parent_hash;
	header.state_root = H256::zero();

	header
}

fn create_unverifiable_block_with_extra(order: u32, parent_hash: H256, extra: Option<Bytes>) -> Bytes {
	let mut header = create_unverifiable_block_header(order, parent_hash);
	header.extra_data = match extra {
		Some(extra_data) => extra_data,
		None => {
			let base = (order & 0x000000ff) as u8;
			let generated: Vec<u8> = vec![base + 1, base + 2, base + 3];
			generated
		}
	};
	create_test_block(&header)
}

fn create_unverifiable_block(order: u32, parent_hash: H256) -> Bytes {
	create_test_block(&create_unverifiable_block_header(order, parent_hash))
}

pub fn create_test_block_with_data(header: &Header, transactions: &[&SignedTransaction], uncles: &[Header]) -> Bytes {
	let mut rlp = RlpStream::new_list(3);
	rlp.append(header);
	rlp.begin_list(transactions.len());
	for t in transactions {
		rlp.append_raw(&encode::<SignedTransaction>(t).to_vec(), 1);
	}
	rlp.append(&uncles);
	rlp.out()
}

<<<<<<< HEAD
pub fn generate_dummy_client_in(dir: &RandomTempPath, block_number: u32) -> Arc<Client> {
	let client = Client::new(ClientConfig::default(), get_test_spec(), dir.as_path(), IoChannel::disconnected());
=======
pub fn generate_dummy_client(block_number: u32) -> GuardedTempResult<Arc<Client>> {
	let dir = RandomTempPath::new();

	let client = Client::new(ClientConfig::default(), get_test_spec(), dir.as_path(), IoChannel::disconnected()).unwrap();
>>>>>>> 85215595
	let test_spec = get_test_spec();
	let test_engine = &test_spec.engine;
	let state_root = test_spec.genesis_header().state_root;
	let mut rolling_hash = test_spec.genesis_header().hash();
	let mut rolling_block_number = 1;
	let mut rolling_timestamp = 40;

	for _ in 0..block_number {
		let mut header = Header::new();

		header.gas_limit = test_engine.params().min_gas_limit;
		header.difficulty = U256::from(0x20000);
		header.timestamp = rolling_timestamp;
		header.number = rolling_block_number;
		header.parent_hash = rolling_hash;
		header.state_root = state_root.clone();

		rolling_hash = header.hash();
		rolling_block_number = rolling_block_number + 1;
		rolling_timestamp = rolling_timestamp + 10;

		if let Err(e) = client.import_block(create_test_block(&header)) {
			panic!("error importing block which is valid by definition: {:?}", e);
		}
	}
	client.flush_queue();
	client.import_verified_blocks(&IoChannel::disconnected());

	client
}

pub fn push_blocks_to_client(client: &Arc<Client>, timestamp_salt: u64, starting_number: usize, block_number: usize) {
	let test_spec = get_test_spec();
	let test_engine = &test_spec.engine;
	//let test_engine = test_spec.to_engine().unwrap();
	let state_root = test_spec.genesis_header().state_root;
	let mut rolling_hash = client.chain_info().best_block_hash;
	let mut rolling_block_number = starting_number as u64;
	let mut rolling_timestamp = timestamp_salt + starting_number as u64 * 10;

	for _ in 0..block_number {
		let mut header = Header::new();

		header.gas_limit = test_engine.params().min_gas_limit;
		header.difficulty = U256::from(0x20000);
		header.timestamp = rolling_timestamp;
		header.number = rolling_block_number;
		header.parent_hash = rolling_hash;
		header.state_root = state_root.clone();

		rolling_hash = header.hash();
		rolling_block_number = rolling_block_number + 1;
		rolling_timestamp = rolling_timestamp + 10;

		if let Err(e) = client.import_block(create_test_block(&header)) {
			panic!("error importing block which is valid by definition: {:?}", e);
		}
	}
}

<<<<<<< HEAD
pub fn get_test_client_with_blocks_in(dir: &RandomTempPath, blocks: Vec<Bytes>) -> Arc<Client> {
	let client = Client::new(ClientConfig::default(), get_test_spec(), dir.as_path(), IoChannel::disconnected());
=======
pub fn get_test_client_with_blocks(blocks: Vec<Bytes>) -> GuardedTempResult<Arc<Client>> {
	let dir = RandomTempPath::new();
	let client = Client::new(ClientConfig::default(), get_test_spec(), dir.as_path(), IoChannel::disconnected()).unwrap();
>>>>>>> 85215595
	for block in &blocks {
		if let Err(_) = client.import_block(block.clone()) {
			panic!("panic importing block which is well-formed");
		}
	}
	client.flush_queue();
	client.import_verified_blocks(&IoChannel::disconnected());
	client
}

pub fn generate_dummy_blockchain_in(temp: &RandomTempPath, block_number: u32) -> BlockChain {
	let bc = BlockChain::new(BlockChainConfig::default(), &create_unverifiable_block(0, H256::zero()), temp.as_path());
	for block_order in 1..block_number {
		bc.insert_block(&create_unverifiable_block(block_order, bc.best_block_hash()), vec![]);
	}
	bc
}

pub fn generate_dummy_blockchain_with_extra_in(temp: &RandomTempPath, block_number: u32) -> BlockChain {
	let bc = BlockChain::new(BlockChainConfig::default(), &create_unverifiable_block(0, H256::zero()), temp.as_path());
	for block_order in 1..block_number {
		bc.insert_block(&create_unverifiable_block_with_extra(block_order, bc.best_block_hash(), None), vec![]);
	}
	bc
}

pub fn get_temp_journal_db() -> GuardedTempResult<Box<JournalDB>> {
	let temp = RandomTempPath::new();
	let journal_db = journaldb::new(temp.as_str(), journaldb::Algorithm::EarlyMerge);
	GuardedTempResult {
		_temp: temp,
		result: Some(journal_db)
	}
}

pub fn get_temp_state() -> GuardedTempResult<State> {
	let temp = RandomTempPath::new();
	let journal_db = get_temp_journal_db_in(temp.as_path());
	GuardedTempResult {
	    _temp: temp,
		result: Some(State::new(journal_db, U256::from(0u8)))
	}
}

pub fn get_temp_journal_db_in(path: &Path) -> Box<JournalDB> {
	journaldb::new(path.to_str().unwrap(), journaldb::Algorithm::EarlyMerge)
}

pub fn get_temp_state_in(path: &Path) -> State {
	let journal_db = get_temp_journal_db_in(path);
	State::new(journal_db, U256::from(0u8))
}

pub fn get_good_dummy_block_seq(count: usize) -> Vec<Bytes> {
	let test_spec = get_test_spec();
  	get_good_dummy_block_fork_seq(1, count, &test_spec.genesis_header().hash())
}

pub fn get_good_dummy_block_fork_seq(start_number: usize, count: usize, parent_hash: &H256) -> Vec<Bytes> {
	let test_spec = get_test_spec();
	let test_engine = &test_spec.engine;
	let mut rolling_timestamp = start_number as u64 * 10;
	let mut parent = *parent_hash;
	let mut r = Vec::new();
	for i in start_number .. start_number + count + 1 {
		let mut block_header = Header::new();
		block_header.gas_limit = test_engine.params().min_gas_limit;
		block_header.difficulty = U256::from(i).mul(U256([0, 1, 0, 0]));
		block_header.timestamp = rolling_timestamp;
		block_header.number = i as u64;
		block_header.parent_hash = parent;
		block_header.state_root = test_spec.genesis_header().state_root;

		parent = block_header.hash();
		rolling_timestamp = rolling_timestamp + 10;

		r.push(create_test_block(&block_header));

	}
	r
}

pub fn get_good_dummy_block() -> Bytes {
	let mut block_header = Header::new();
	let test_spec = get_test_spec();
	let test_engine = &test_spec.engine;
	block_header.gas_limit = test_engine.params().min_gas_limit;
	block_header.difficulty = U256::from(0x20000);
	block_header.timestamp = 40;
	block_header.number = 1;
	block_header.parent_hash = test_spec.genesis_header().hash();
	block_header.state_root = test_spec.genesis_header().state_root;

	create_test_block(&block_header)
}

pub fn get_bad_state_dummy_block() -> Bytes {
	let mut block_header = Header::new();
	let test_spec = get_test_spec();
	let test_engine = &test_spec.engine;
	block_header.gas_limit = test_engine.params().min_gas_limit;
	block_header.difficulty = U256::from(0x20000);
	block_header.timestamp = 40;
	block_header.number = 1;
	block_header.parent_hash = test_spec.genesis_header().hash();
	block_header.state_root = x!(0xbad);

	create_test_block(&block_header)
}<|MERGE_RESOLUTION|>--- conflicted
+++ resolved
@@ -137,15 +137,8 @@
 	rlp.out()
 }
 
-<<<<<<< HEAD
 pub fn generate_dummy_client_in(dir: &RandomTempPath, block_number: u32) -> Arc<Client> {
 	let client = Client::new(ClientConfig::default(), get_test_spec(), dir.as_path(), IoChannel::disconnected());
-=======
-pub fn generate_dummy_client(block_number: u32) -> GuardedTempResult<Arc<Client>> {
-	let dir = RandomTempPath::new();
-
-	let client = Client::new(ClientConfig::default(), get_test_spec(), dir.as_path(), IoChannel::disconnected()).unwrap();
->>>>>>> 85215595
 	let test_spec = get_test_spec();
 	let test_engine = &test_spec.engine;
 	let state_root = test_spec.genesis_header().state_root;
@@ -206,14 +199,9 @@
 	}
 }
 
-<<<<<<< HEAD
 pub fn get_test_client_with_blocks_in(dir: &RandomTempPath, blocks: Vec<Bytes>) -> Arc<Client> {
 	let client = Client::new(ClientConfig::default(), get_test_spec(), dir.as_path(), IoChannel::disconnected());
-=======
-pub fn get_test_client_with_blocks(blocks: Vec<Bytes>) -> GuardedTempResult<Arc<Client>> {
-	let dir = RandomTempPath::new();
-	let client = Client::new(ClientConfig::default(), get_test_spec(), dir.as_path(), IoChannel::disconnected()).unwrap();
->>>>>>> 85215595
+
 	for block in &blocks {
 		if let Err(_) = client.import_block(block.clone()) {
 			panic!("panic importing block which is well-formed");
