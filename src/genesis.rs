--- conflicted
+++ resolved
@@ -1,14 +1,4 @@
-<<<<<<< HEAD
-use std::io::Read;
-use std::cell::RefCell;
-use std::str::FromStr;
-use std::collections::HashMap;
-use rustc_serialize::base64::FromBase64;
-use rustc_serialize::json::Json;
-use rustc_serialize::hex::FromHex;
-=======
 use util::*;
->>>>>>> 3c25c062
 use flate2::read::GzDecoder;
 use account::*;
 use header::*;
@@ -92,11 +82,7 @@
 				let nonce = H64::from_str(&json["nonce"].as_string().unwrap()[2..]).unwrap();
 				vec![encode(&mixhash), encode(&nonce)]
 			},
-<<<<<<< HEAD
 			hash: RefCell::new(None)
-=======
-			hash: RefCell::new(None),
->>>>>>> 3c25c062
 		};
 
 		(header, state)
