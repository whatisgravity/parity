// Copyright 2015, 2016 Ethcore (UK) Ltd.
// This file is part of Parity.

// Parity is free software: you can redistribute it and/or modify
// it under the terms of the GNU General Public License as published by
// the Free Software Foundation, either version 3 of the License, or
// (at your option) any later version.

// Parity is distributed in the hope that it will be useful,
// but WITHOUT ANY WARRANTY; without even the implied warranty of
// MERCHANTABILITY or FITNESS FOR A PARTICULAR PURPOSE.  See the
// GNU General Public License for more details.

// You should have received a copy of the GNU General Public License
// along with Parity.  If not, see <http://www.gnu.org/licenses/>.

//! Disk-backed `HashDB` implementation.

use common::*;
use rlp::*;
use hashdb::*;
use memorydb::*;
use super::{DB_PREFIX_LEN, LATEST_ERA_KEY};
use super::traits::JournalDB;
use kvdb::{Database, DBTransaction};
#[cfg(test)]
use std::env;

#[derive(Clone, PartialEq, Eq)]
struct RefInfo {
	queue_refs: usize,
	in_archive: bool,
}

impl HeapSizeOf for RefInfo {
	fn heap_size_of_children(&self) -> usize { 0 }
}

impl fmt::Display for RefInfo {
	fn fmt(&self, f: &mut fmt::Formatter) -> fmt::Result {
		write!(f, "{}+{}", self.queue_refs, if self.in_archive {1} else {0})
	}
}

impl fmt::Debug for RefInfo {
	fn fmt(&self, f: &mut fmt::Formatter) -> fmt::Result {
		write!(f, "{}+{}", self.queue_refs, if self.in_archive {1} else {0})
	}
}

#[derive(Clone, PartialEq, Eq)]
enum RemoveFrom {
	Queue,
	Archive,
}

/// Implementation of the `HashDB` trait for a disk-backed database with a memory overlay
/// and latent-removal semantics.
///
/// Like `OverlayDB`, there is a memory overlay; `commit()` must be called in order to
/// write operations out to disk. Unlike `OverlayDB`, `remove()` operations do not take effect
/// immediately. Rather some age (based on a linear but arbitrary metric) must pass before
/// the removals actually take effect.
pub struct EarlyMergeDB {
	overlay: MemoryDB,
	backing: Arc<Database>,
	refs: Option<Arc<RwLock<HashMap<H256, RefInfo>>>>,
	latest_era: Option<u64>,
	column: Option<u32>,
}

const PADDING : [u8; 10] = [ 0u8; 10 ];

impl EarlyMergeDB {
	/// Create a new instance from file
	pub fn new(backing: Arc<Database>, col: Option<u32>) -> EarlyMergeDB {
		let (latest_era, refs) = EarlyMergeDB::read_refs(&backing, col);
		let refs = Some(Arc::new(RwLock::new(refs)));
		EarlyMergeDB {
			overlay: MemoryDB::new(),
			backing: backing,
			refs: refs,
			latest_era: latest_era,
			column: col,
		}
	}

	/// Create a new instance with an anonymous temporary database.
	#[cfg(test)]
	fn new_temp() -> EarlyMergeDB {
		let mut dir = env::temp_dir();
		dir.push(H32::random().hex());
		let backing = Arc::new(Database::open_default(dir.to_str().unwrap()).unwrap());
		Self::new(backing, None)
	}

	fn morph_key(key: &H256, index: u8) -> Bytes {
		let mut ret = key.to_bytes();
		ret.push(index);
		ret
	}

	// The next three are valid only as long as there is an insert operation of `key` in the journal.
	fn set_already_in(batch: &DBTransaction, col: Option<u32>, key: &H256) { batch.put(col, &Self::morph_key(key, 0), &[1u8]).expect("Low-level database error. Some issue with your hard disk?"); }
	fn reset_already_in(batch: &DBTransaction, col: Option<u32>, key: &H256) { batch.delete(col, &Self::morph_key(key, 0)).expect("Low-level database error. Some issue with your hard disk?"); }
	fn is_already_in(backing: &Database, col: Option<u32>, key: &H256) -> bool {
		backing.get(col, &Self::morph_key(key, 0)).expect("Low-level database error. Some issue with your hard disk?").is_some()
	}

	fn insert_keys(inserts: &[(H256, Bytes)], backing: &Database, col: Option<u32>, refs: &mut HashMap<H256, RefInfo>, batch: &DBTransaction, trace: bool) {
		for &(ref h, ref d) in inserts {
			if let Some(c) = refs.get_mut(h) {
				// already counting. increment.
				c.queue_refs += 1;
				if trace {
					trace!(target: "jdb.fine", "    insert({}): In queue: Incrementing refs to {}", h, c.queue_refs);
				}
				continue;
			}

			// this is the first entry for this node in the journal.
			if backing.get(col, h).expect("Low-level database error. Some issue with your hard disk?").is_some() {
				// already in the backing DB. start counting, and remember it was already in.
<<<<<<< HEAD
				Self::set_already_in(batch, col, &h);
=======
				Self::set_already_in(batch, h);
>>>>>>> c65ee935
				refs.insert(h.clone(), RefInfo{queue_refs: 1, in_archive: true});
				if trace {
					trace!(target: "jdb.fine", "    insert({}): New to queue, in DB: Recording and inserting into queue", h);
				}
				continue;
			}

			// Gets removed when a key leaves the journal, so should never be set when we're placing a new key.
			//Self::reset_already_in(&h);
			assert!(!Self::is_already_in(backing, col, &h));
			batch.put(col, h, d).expect("Low-level database error. Some issue with your hard disk?");
			refs.insert(h.clone(), RefInfo{queue_refs: 1, in_archive: false});
			if trace {
				trace!(target: "jdb.fine", "    insert({}): New to queue, not in DB: Inserting into queue and DB", h);
			}
		}
	}

	fn replay_keys(inserts: &[H256], backing: &Database, col: Option<u32>, refs: &mut HashMap<H256, RefInfo>) {
		trace!(target: "jdb.fine", "replay_keys: inserts={:?}, refs={:?}", inserts, refs);
		for h in inserts {
			if let Some(c) = refs.get_mut(h) {
				// already counting. increment.
				c.queue_refs += 1;
				continue;
			}

			// this is the first entry for this node in the journal.
			// it is initialised to 1 if it was already in.
			refs.insert(h.clone(), RefInfo{queue_refs: 1, in_archive: Self::is_already_in(backing, col, h)});
		}
		trace!(target: "jdb.fine", "replay_keys: (end) refs={:?}", refs);
	}

	fn remove_keys(deletes: &[H256], refs: &mut HashMap<H256, RefInfo>, batch: &DBTransaction, col: Option<u32>, from: RemoveFrom, trace: bool) {
		// with a remove on {queue_refs: 1, in_archive: true}, we have two options:
		// - convert to {queue_refs: 1, in_archive: false} (i.e. remove it from the conceptual archive)
		// - convert to {queue_refs: 0, in_archive: true} (i.e. remove it from the conceptual queue)
		// (the latter option would then mean removing the RefInfo, since it would no longer be counted in the queue.)
		// both are valid, but we switch between them depending on context.
		//     All inserts in queue (i.e. those which may yet be reverted) have an entry in refs.
		for h in deletes.iter() {
			let mut n: Option<RefInfo> = None;
			if let Some(c) = refs.get_mut(h) {
				if c.in_archive && from == RemoveFrom::Archive {
					c.in_archive = false;
					Self::reset_already_in(batch, col, h);
					if trace {
						trace!(target: "jdb.fine", "    remove({}): In archive, 1 in queue: Reducing to queue only and recording", h);
					}
					continue;
				} else if c.queue_refs > 1 {
					c.queue_refs -= 1;
					if trace {
						trace!(target: "jdb.fine", "    remove({}): In queue > 1 refs: Decrementing ref count to {}", h, c.queue_refs);
					}
					continue;
				} else {
					n = Some(c.clone());
				}
			}
			match n {
				Some(RefInfo{queue_refs: 1, in_archive: true}) => {
					refs.remove(h);
					Self::reset_already_in(batch, col, h);
					if trace {
						trace!(target: "jdb.fine", "    remove({}): In archive, 1 in queue: Removing from queue and leaving in archive", h);
					}
				}
				Some(RefInfo{queue_refs: 1, in_archive: false}) => {
					refs.remove(h);
					batch.delete(col, h).expect("Low-level database error. Some issue with your hard disk?");
					if trace {
						trace!(target: "jdb.fine", "    remove({}): Not in archive, only 1 ref in queue: Removing from queue and DB", h);
					}
				}
				None => {
					// Gets removed when moving from 1 to 0 additional refs. Should never be here at 0 additional refs.
					//assert!(!Self::is_already_in(db, &h));
					batch.delete(col, h).expect("Low-level database error. Some issue with your hard disk?");
					if trace {
						trace!(target: "jdb.fine", "    remove({}): Not in queue - MUST BE IN ARCHIVE: Removing from DB", h);
					}
				}
				_ => panic!("Invalid value in refs: {:?}", n),
			}
		}
	}

	#[cfg(test)]
	fn can_reconstruct_refs(&self) -> bool {
		let (latest_era, reconstructed) = Self::read_refs(&self.backing, self.column);
		let refs = self.refs.as_ref().unwrap().write();
		if *refs != reconstructed || latest_era != self.latest_era {
			let clean_refs = refs.iter().filter_map(|(k, v)| if reconstructed.get(k) == Some(v) {None} else {Some((k.clone(), v.clone()))}).collect::<HashMap<_, _>>();
			let clean_recon = reconstructed.into_iter().filter_map(|(k, v)| if refs.get(&k) == Some(&v) {None} else {Some((k.clone(), v.clone()))}).collect::<HashMap<_, _>>();
			warn!(target: "jdb", "mem: {:?}  !=  log: {:?}", clean_refs, clean_recon);
			false
		} else {
			true
		}
	}

	fn payload(&self, key: &H256) -> Option<Bytes> {
		self.backing.get(self.column, key).expect("Low-level database error. Some issue with your hard disk?").map(|v| v.to_vec())
	}

	fn read_refs(db: &Database, col: Option<u32>) -> (Option<u64>, HashMap<H256, RefInfo>) {
		let mut refs = HashMap::new();
		let mut latest_era = None;
		if let Some(val) = db.get(col, &LATEST_ERA_KEY).expect("Low-level database error.") {
			let mut era = decode::<u64>(&val);
			latest_era = Some(era);
			loop {
				let mut index = 0usize;
				while let Some(rlp_data) = db.get(col, {
					let mut r = RlpStream::new_list(3);
					r.append(&era);
					r.append(&index);
					r.append(&&PADDING[..]);
					&r.drain()
				}).expect("Low-level database error.") {
					let rlp = Rlp::new(&rlp_data);
					let inserts: Vec<H256> = rlp.val_at(1);
					Self::replay_keys(&inserts, db, col, &mut refs);
					index += 1;
				};
				if index == 0 || era == 0 {
					break;
				}
				era -= 1;
			}
		}
		(latest_era, refs)
	}
}

impl HashDB for EarlyMergeDB {
	fn keys(&self) -> HashMap<H256, i32> {
		let mut ret: HashMap<H256, i32> = HashMap::new();
		for (key, _) in self.backing.iter(self.column) {
			let h = H256::from_slice(key.deref());
			ret.insert(h, 1);
		}

		for (key, refs) in self.overlay.keys().into_iter() {
			let refs = *ret.get(&key).unwrap_or(&0) + refs;
			ret.insert(key, refs);
		}
		ret
	}

	fn get(&self, key: &H256) -> Option<&[u8]> {
		let k = self.overlay.raw(key);
		match k {
			Some(&(ref d, rc)) if rc > 0 => Some(d),
			_ => {
				if let Some(x) = self.payload(key) {
					Some(&self.overlay.denote(key, x).0)
				}
				else {
					None
				}
			}
		}
	}

	fn contains(&self, key: &H256) -> bool {
		self.get(key).is_some()
	}

	fn insert(&mut self, value: &[u8]) -> H256 {
		self.overlay.insert(value)
	}
	fn emplace(&mut self, key: H256, value: Bytes) {
		self.overlay.emplace(key, value);
	}
	fn remove(&mut self, key: &H256) {
		self.overlay.remove(key);
	}
}

impl JournalDB for EarlyMergeDB {
	fn boxed_clone(&self) -> Box<JournalDB> {
		Box::new(EarlyMergeDB {
			overlay: self.overlay.clone(),
			backing: self.backing.clone(),
			refs: self.refs.clone(),
			latest_era: self.latest_era.clone(),
			column: self.column.clone(),
		})
	}

	fn is_empty(&self) -> bool {
		self.backing.get(self.column, &LATEST_ERA_KEY).expect("Low level database error").is_none()
	}

	fn backing(&self) -> &Arc<Database> {
		&self.backing
	}

	fn latest_era(&self) -> Option<u64> { self.latest_era }

	fn mem_used(&self) -> usize {
		self.overlay.mem_used() + match self.refs {
			Some(ref c) => c.read().heap_size_of_children(),
			None => 0
		}
 	}

	fn state(&self, id: &H256) -> Option<Bytes> {
		self.backing.get_by_prefix(self.column, &id[0..DB_PREFIX_LEN]).map(|b| b.to_vec())
	}

	#[cfg_attr(feature="dev", allow(cyclomatic_complexity))]
	fn commit(&mut self, batch: &DBTransaction, now: u64, id: &H256, end: Option<(u64, H256)>) -> Result<u32, UtilError> {
		// journal format:
		// [era, 0] => [ id, [insert_0, ...], [remove_0, ...] ]
		// [era, 1] => [ id, [insert_0, ...], [remove_0, ...] ]
		// [era, n] => [ ... ]

		// TODO: store reclaim_period.

		// When we make a new commit, we make a journal of all blocks in the recent history and record
		// all keys that were inserted and deleted. The journal is ordered by era; multiple commits can
		// share the same era. This forms a data structure similar to a queue but whose items are tuples.
		// By the time comes to remove a tuple from the queue (i.e. then the era passes from recent history
		// into ancient history) then only one commit from the tuple is considered canonical. This commit
		// is kept in the main backing database, whereas any others from the same era are reverted.
		//
		// It is possible that a key, properly available in the backing database be deleted and re-inserted
		// in the recent history queue, yet have both operations in commits that are eventually non-canonical.
		// To avoid the original, and still required, key from being deleted, we maintain a reference count
		// which includes an original key, if any.
		//
		// The semantics of the `counter` are:
		// insert key k:
		//   counter already contains k: count += 1
		//   counter doesn't contain k:
		//     backing db contains k: count = 1
		//     backing db doesn't contain k: insert into backing db, count = 0
		// delete key k:
		//   counter contains k (count is asserted to be non-zero):
		//     count > 1: counter -= 1
		//     count == 1: remove counter
		//     count == 0: remove key from backing db
		//   counter doesn't contain k: remove key from backing db
		//
		// Practically, this means that for each commit block turning from recent to ancient we do the
		// following:
		// is_canonical:
		//   inserts: Ignored (left alone in the backing database).
		//   deletes: Enacted; however, recent history queue is checked for ongoing references. This is
		//            reduced as a preference to deletion from the backing database.
		// !is_canonical:
		//   inserts: Reverted; however, recent history queue is checked for ongoing references. This is
		//            reduced as a preference to deletion from the backing database.
		//   deletes: Ignored (they were never inserted).
		//

		// record new commit's details.
		let mut refs = self.refs.as_ref().unwrap().write();
		let trace = false;
		{
			let mut index = 0usize;
			let mut last;

			while try!(self.backing.get(self.column, {
				let mut r = RlpStream::new_list(3);
				r.append(&now);
				r.append(&index);
				r.append(&&PADDING[..]);
				last = r.drain();
				&last
			})).is_some() {
				index += 1;
			}

			let drained = self.overlay.drain();

			if trace {
				trace!(target: "jdb", "commit: #{} ({}), end era: {:?}", now, id, end);
			}

			let removes: Vec<H256> = drained
				.iter()
				.filter_map(|(k, &(_, c))| if c < 0 {Some(k.clone())} else {None})
				.collect();
			let inserts: Vec<(H256, Bytes)> = drained
				.into_iter()
				.filter_map(|(k, (v, r))| if r > 0 { assert!(r == 1); Some((k, v)) } else { assert!(r >= -1); None })
				.collect();


			// TODO: check all removes are in the db.

			let mut r = RlpStream::new_list(3);
			r.append(id);

			// Process the new inserts.
			// We use the inserts for three things. For each:
			// - we place into the backing DB or increment the counter if already in;
			// - we note in the backing db that it was already in;
			// - we write the key into our journal for this block;

			r.begin_list(inserts.len());
			inserts.iter().foreach(|&(k, _)| {r.append(&k);});
			r.append(&removes);
			Self::insert_keys(&inserts, &self.backing, self.column, &mut refs, &batch, trace);
			if trace {
				let ins = inserts.iter().map(|&(k, _)| k).collect::<Vec<_>>();
				trace!(target: "jdb.ops", "  Inserts: {:?}", ins);
				trace!(target: "jdb.ops", "  Deletes: {:?}", removes);
			}
			try!(batch.put(self.column, &last, r.as_raw()));
			if self.latest_era.map_or(true, |e| now > e) {
				try!(batch.put(self.column, &LATEST_ERA_KEY, &encode(&now)));
				self.latest_era = Some(now);
			}
		}

		// apply old commits' details
		if let Some((end_era, canon_id)) = end {
			let mut index = 0usize;
			let mut last;
			while let Some(rlp_data) = try!(self.backing.get(self.column, {
				let mut r = RlpStream::new_list(3);
				r.append(&end_era);
				r.append(&index);
				r.append(&&PADDING[..]);
				last = r.drain();
				&last
			})) {
				let rlp = Rlp::new(&rlp_data);
				let inserts: Vec<H256> = rlp.val_at(1);

				if canon_id == rlp.val_at(0) {
					// Collect keys to be removed. Canon block - remove the (enacted) deletes.
					let deletes: Vec<H256> = rlp.val_at(2);
					if trace {
						trace!(target: "jdb.ops", "  Expunging: {:?}", deletes);
					}
					Self::remove_keys(&deletes, &mut refs, &batch, self.column, RemoveFrom::Archive, trace);

					if trace {
						trace!(target: "jdb.ops", "  Finalising: {:?}", inserts);
					}
					for k in &inserts {
						match refs.get(k).cloned() {
							None => {
								// [in archive] -> SHIFT remove -> SHIFT insert None->Some{queue_refs: 1, in_archive: true} -> TAKE remove Some{queue_refs: 1, in_archive: true}->None -> TAKE insert
								// already expunged from the queue (which is allowed since the key is in the archive).
								// leave well alone.
							}
							Some( RefInfo{queue_refs: 1, in_archive: false} ) => {
								// just delete the refs entry.
								refs.remove(k);
							}
							Some( RefInfo{queue_refs: x, in_archive: false} ) => {
								// must set already in; ,
								Self::set_already_in(&batch, self.column, k);
								refs.insert(k.clone(), RefInfo{ queue_refs: x - 1, in_archive: true });
							}
							Some( RefInfo{in_archive: true, ..} ) => {
								// Invalid! Reinserted the same key twice.
								warn!("Key {} inserted twice into same fork.", k);
							}
						}
					}
				} else {
					// Collect keys to be removed. Non-canon block - remove the (reverted) inserts.
					if trace {
						trace!(target: "jdb.ops", "  Reverting: {:?}", inserts);
					}
					Self::remove_keys(&inserts, &mut refs, &batch, self.column, RemoveFrom::Queue, trace);
				}

				try!(batch.delete(self.column, &last));
				index += 1;
			}
			if trace {
				trace!(target: "jdb", "EarlyMergeDB: delete journal for time #{}.{}, (canon was {})", end_era, index, canon_id);
			}
		}

		if trace {
			trace!(target: "jdb", "OK: {:?}", refs.clone());
		}

		Ok(0)
	}
}

#[cfg(test)]
mod tests {
	#![cfg_attr(feature="dev", allow(blacklisted_name))]
	#![cfg_attr(feature="dev", allow(similar_names))]

	use common::*;
	use super::*;
	use super::super::traits::JournalDB;
	use hashdb::*;
	use log::init_log;
	use kvdb::{Database, DatabaseConfig};

	#[test]
	fn insert_same_in_fork() {
		// history is 1
		let mut jdb = EarlyMergeDB::new_temp();

		let x = jdb.insert(b"X");
		jdb.commit_batch(1, &b"1".sha3(), None).unwrap();
		assert!(jdb.can_reconstruct_refs());
		jdb.commit_batch(2, &b"2".sha3(), None).unwrap();
		assert!(jdb.can_reconstruct_refs());
		jdb.commit_batch(3, &b"1002a".sha3(), Some((1, b"1".sha3()))).unwrap();
		assert!(jdb.can_reconstruct_refs());
		jdb.commit_batch(4, &b"1003a".sha3(), Some((2, b"2".sha3()))).unwrap();
		assert!(jdb.can_reconstruct_refs());

		jdb.remove(&x);
		jdb.commit_batch(3, &b"1002b".sha3(), Some((1, b"1".sha3()))).unwrap();
		assert!(jdb.can_reconstruct_refs());
		let x = jdb.insert(b"X");
		jdb.commit_batch(4, &b"1003b".sha3(), Some((2, b"2".sha3()))).unwrap();
		assert!(jdb.can_reconstruct_refs());

		jdb.commit_batch(5, &b"1004a".sha3(), Some((3, b"1002a".sha3()))).unwrap();
		assert!(jdb.can_reconstruct_refs());
		jdb.commit_batch(6, &b"1005a".sha3(), Some((4, b"1003a".sha3()))).unwrap();
		assert!(jdb.can_reconstruct_refs());

		assert!(jdb.contains(&x));
	}

	#[test]
	fn insert_older_era() {
		let mut jdb = EarlyMergeDB::new_temp();
		let foo = jdb.insert(b"foo");
		jdb.commit_batch(0, &b"0a".sha3(), None).unwrap();
		assert!(jdb.can_reconstruct_refs());

		let bar = jdb.insert(b"bar");
		jdb.commit_batch(1, &b"1".sha3(), Some((0, b"0a".sha3()))).unwrap();
		assert!(jdb.can_reconstruct_refs());

		jdb.remove(&bar);
		jdb.commit_batch(0, &b"0b".sha3(), None).unwrap();
		assert!(jdb.can_reconstruct_refs());
		jdb.commit_batch(2, &b"2".sha3(), Some((1, b"1".sha3()))).unwrap();

		assert!(jdb.contains(&foo));
		assert!(jdb.contains(&bar));
	}

	#[test]
	fn long_history() {
		// history is 3
		let mut jdb = EarlyMergeDB::new_temp();
		let h = jdb.insert(b"foo");
		jdb.commit_batch(0, &b"0".sha3(), None).unwrap();
		assert!(jdb.can_reconstruct_refs());
		assert!(jdb.contains(&h));
		jdb.remove(&h);
		jdb.commit_batch(1, &b"1".sha3(), None).unwrap();
		assert!(jdb.can_reconstruct_refs());
		assert!(jdb.contains(&h));
		jdb.commit_batch(2, &b"2".sha3(), None).unwrap();
		assert!(jdb.can_reconstruct_refs());
		assert!(jdb.contains(&h));
		jdb.commit_batch(3, &b"3".sha3(), Some((0, b"0".sha3()))).unwrap();
		assert!(jdb.can_reconstruct_refs());
		assert!(jdb.contains(&h));
		jdb.commit_batch(4, &b"4".sha3(), Some((1, b"1".sha3()))).unwrap();
		assert!(jdb.can_reconstruct_refs());
		assert!(!jdb.contains(&h));
	}

	#[test]
	fn complex() {
		// history is 1
		let mut jdb = EarlyMergeDB::new_temp();

		let foo = jdb.insert(b"foo");
		let bar = jdb.insert(b"bar");
		jdb.commit_batch(0, &b"0".sha3(), None).unwrap();
		assert!(jdb.can_reconstruct_refs());
		assert!(jdb.contains(&foo));
		assert!(jdb.contains(&bar));

		jdb.remove(&foo);
		jdb.remove(&bar);
		let baz = jdb.insert(b"baz");
		jdb.commit_batch(1, &b"1".sha3(), Some((0, b"0".sha3()))).unwrap();
		assert!(jdb.can_reconstruct_refs());
		assert!(jdb.contains(&foo));
		assert!(jdb.contains(&bar));
		assert!(jdb.contains(&baz));

		let foo = jdb.insert(b"foo");
		jdb.remove(&baz);
		jdb.commit_batch(2, &b"2".sha3(), Some((1, b"1".sha3()))).unwrap();
		assert!(jdb.can_reconstruct_refs());
		assert!(jdb.contains(&foo));
		assert!(!jdb.contains(&bar));
		assert!(jdb.contains(&baz));

		jdb.remove(&foo);
		jdb.commit_batch(3, &b"3".sha3(), Some((2, b"2".sha3()))).unwrap();
		assert!(jdb.can_reconstruct_refs());
		assert!(jdb.contains(&foo));
		assert!(!jdb.contains(&bar));
		assert!(!jdb.contains(&baz));

		jdb.commit_batch(4, &b"4".sha3(), Some((3, b"3".sha3()))).unwrap();
		assert!(jdb.can_reconstruct_refs());
		assert!(!jdb.contains(&foo));
		assert!(!jdb.contains(&bar));
		assert!(!jdb.contains(&baz));
	}

	#[test]
	fn fork() {
		// history is 1
		let mut jdb = EarlyMergeDB::new_temp();

		let foo = jdb.insert(b"foo");
		let bar = jdb.insert(b"bar");
		jdb.commit_batch(0, &b"0".sha3(), None).unwrap();
		assert!(jdb.can_reconstruct_refs());
		assert!(jdb.contains(&foo));
		assert!(jdb.contains(&bar));

		jdb.remove(&foo);
		let baz = jdb.insert(b"baz");
		jdb.commit_batch(1, &b"1a".sha3(), Some((0, b"0".sha3()))).unwrap();
		assert!(jdb.can_reconstruct_refs());

		jdb.remove(&bar);
		jdb.commit_batch(1, &b"1b".sha3(), Some((0, b"0".sha3()))).unwrap();
		assert!(jdb.can_reconstruct_refs());

		assert!(jdb.contains(&foo));
		assert!(jdb.contains(&bar));
		assert!(jdb.contains(&baz));

		jdb.commit_batch(2, &b"2b".sha3(), Some((1, b"1b".sha3()))).unwrap();
		assert!(jdb.can_reconstruct_refs());
		assert!(jdb.contains(&foo));
		assert!(!jdb.contains(&baz));
		assert!(!jdb.contains(&bar));
	}

	#[test]
	fn overwrite() {
		// history is 1
		let mut jdb = EarlyMergeDB::new_temp();

		let foo = jdb.insert(b"foo");
		jdb.commit_batch(0, &b"0".sha3(), None).unwrap();
		assert!(jdb.can_reconstruct_refs());
		assert!(jdb.contains(&foo));

		jdb.remove(&foo);
		jdb.commit_batch(1, &b"1".sha3(), Some((0, b"0".sha3()))).unwrap();
		assert!(jdb.can_reconstruct_refs());
		jdb.insert(b"foo");
		assert!(jdb.contains(&foo));
		jdb.commit_batch(2, &b"2".sha3(), Some((1, b"1".sha3()))).unwrap();
		assert!(jdb.can_reconstruct_refs());
		assert!(jdb.contains(&foo));
		jdb.commit_batch(3, &b"2".sha3(), Some((0, b"2".sha3()))).unwrap();
		assert!(jdb.can_reconstruct_refs());
		assert!(jdb.contains(&foo));
	}

	#[test]
	fn fork_same_key_one() {

		let mut jdb = EarlyMergeDB::new_temp();
		jdb.commit_batch(0, &b"0".sha3(), None).unwrap();
		assert!(jdb.can_reconstruct_refs());

		let foo = jdb.insert(b"foo");
		jdb.commit_batch(1, &b"1a".sha3(), Some((0, b"0".sha3()))).unwrap();
		assert!(jdb.can_reconstruct_refs());

		jdb.insert(b"foo");
		jdb.commit_batch(1, &b"1b".sha3(), Some((0, b"0".sha3()))).unwrap();
		assert!(jdb.can_reconstruct_refs());

		jdb.insert(b"foo");
		jdb.commit_batch(1, &b"1c".sha3(), Some((0, b"0".sha3()))).unwrap();
		assert!(jdb.can_reconstruct_refs());

		assert!(jdb.contains(&foo));

		jdb.commit_batch(2, &b"2a".sha3(), Some((1, b"1a".sha3()))).unwrap();
		assert!(jdb.can_reconstruct_refs());
		assert!(jdb.contains(&foo));
	}

	#[test]
	fn fork_same_key_other() {
		let mut jdb = EarlyMergeDB::new_temp();
		jdb.commit_batch(0, &b"0".sha3(), None).unwrap();
		assert!(jdb.can_reconstruct_refs());

		let foo = jdb.insert(b"foo");
		jdb.commit_batch(1, &b"1a".sha3(), Some((0, b"0".sha3()))).unwrap();
		assert!(jdb.can_reconstruct_refs());

		jdb.insert(b"foo");
		jdb.commit_batch(1, &b"1b".sha3(), Some((0, b"0".sha3()))).unwrap();
		assert!(jdb.can_reconstruct_refs());

		jdb.insert(b"foo");
		jdb.commit_batch(1, &b"1c".sha3(), Some((0, b"0".sha3()))).unwrap();
		assert!(jdb.can_reconstruct_refs());

		assert!(jdb.contains(&foo));

		jdb.commit_batch(2, &b"2b".sha3(), Some((1, b"1b".sha3()))).unwrap();
		assert!(jdb.can_reconstruct_refs());
		assert!(jdb.contains(&foo));
	}

	#[test]
	fn fork_ins_del_ins() {
		let mut jdb = EarlyMergeDB::new_temp();
		jdb.commit_batch(0, &b"0".sha3(), None).unwrap();
		assert!(jdb.can_reconstruct_refs());

		let foo = jdb.insert(b"foo");
		jdb.commit_batch(1, &b"1".sha3(), None).unwrap();
		assert!(jdb.can_reconstruct_refs());

		jdb.remove(&foo);
		jdb.commit_batch(2, &b"2a".sha3(), Some((0, b"0".sha3()))).unwrap();
		assert!(jdb.can_reconstruct_refs());

		jdb.remove(&foo);
		jdb.commit_batch(2, &b"2b".sha3(), Some((0, b"0".sha3()))).unwrap();
		assert!(jdb.can_reconstruct_refs());

		jdb.insert(b"foo");
		jdb.commit_batch(3, &b"3a".sha3(), Some((1, b"1".sha3()))).unwrap();
		assert!(jdb.can_reconstruct_refs());

		jdb.insert(b"foo");
		jdb.commit_batch(3, &b"3b".sha3(), Some((1, b"1".sha3()))).unwrap();
		assert!(jdb.can_reconstruct_refs());

		jdb.commit_batch(4, &b"4a".sha3(), Some((2, b"2a".sha3()))).unwrap();
		assert!(jdb.can_reconstruct_refs());

		jdb.commit_batch(5, &b"5a".sha3(), Some((3, b"3a".sha3()))).unwrap();
		assert!(jdb.can_reconstruct_refs());
	}

	fn new_db(path: &Path) -> EarlyMergeDB {
		let config = DatabaseConfig::with_columns(Some(1));
		let backing = Arc::new(Database::open(&config, path.to_str().unwrap()).unwrap());
		EarlyMergeDB::new(backing, Some(0))
	}

	#[test]
	fn reopen() {
		let mut dir = ::std::env::temp_dir();
		dir.push(H32::random().hex());
		let bar = H256::random();

		let foo = {
			let mut jdb = new_db(&dir);
			// history is 1
			let foo = jdb.insert(b"foo");
			jdb.emplace(bar.clone(), b"bar".to_vec());
			jdb.commit_batch(0, &b"0".sha3(), None).unwrap();
			assert!(jdb.can_reconstruct_refs());
			foo
		};

		{
			let mut jdb = new_db(&dir);
			jdb.remove(&foo);
			jdb.commit_batch(1, &b"1".sha3(), Some((0, b"0".sha3()))).unwrap();
			assert!(jdb.can_reconstruct_refs());
		}

		{
			let mut jdb = new_db(&dir);
			assert!(jdb.contains(&foo));
			assert!(jdb.contains(&bar));
			jdb.commit_batch(2, &b"2".sha3(), Some((1, b"1".sha3()))).unwrap();
			assert!(jdb.can_reconstruct_refs());
			assert!(!jdb.contains(&foo));
		}
	}

	#[test]
	fn insert_delete_insert_delete_insert_expunge() {
		init_log();

		let mut jdb = EarlyMergeDB::new_temp();

		// history is 4
		let foo = jdb.insert(b"foo");
		jdb.commit_batch(0, &b"0".sha3(), None).unwrap();
		assert!(jdb.can_reconstruct_refs());
		jdb.remove(&foo);
		jdb.commit_batch(1, &b"1".sha3(), None).unwrap();
		assert!(jdb.can_reconstruct_refs());
		jdb.insert(b"foo");
		jdb.commit_batch(2, &b"2".sha3(), None).unwrap();
		assert!(jdb.can_reconstruct_refs());
		jdb.remove(&foo);
		jdb.commit_batch(3, &b"3".sha3(), None).unwrap();
		assert!(jdb.can_reconstruct_refs());
		jdb.insert(b"foo");
		jdb.commit_batch(4, &b"4".sha3(), Some((0, b"0".sha3()))).unwrap();
		assert!(jdb.can_reconstruct_refs());
		// expunge foo
		jdb.commit_batch(5, &b"5".sha3(), Some((1, b"1".sha3()))).unwrap();
		assert!(jdb.can_reconstruct_refs());
	}

	#[test]
	fn forked_insert_delete_insert_delete_insert_expunge() {
		init_log();
		let mut jdb = EarlyMergeDB::new_temp();

		// history is 4
		let foo = jdb.insert(b"foo");
		jdb.commit_batch(0, &b"0".sha3(), None).unwrap();
		assert!(jdb.can_reconstruct_refs());

		jdb.remove(&foo);
		jdb.commit_batch(1, &b"1a".sha3(), None).unwrap();
		assert!(jdb.can_reconstruct_refs());

		jdb.remove(&foo);
		jdb.commit_batch(1, &b"1b".sha3(), None).unwrap();
		assert!(jdb.can_reconstruct_refs());

		jdb.insert(b"foo");
		jdb.commit_batch(2, &b"2a".sha3(), None).unwrap();
		assert!(jdb.can_reconstruct_refs());

		jdb.insert(b"foo");
		jdb.commit_batch(2, &b"2b".sha3(), None).unwrap();
		assert!(jdb.can_reconstruct_refs());

		jdb.remove(&foo);
		jdb.commit_batch(3, &b"3a".sha3(), None).unwrap();
		assert!(jdb.can_reconstruct_refs());

		jdb.remove(&foo);
		jdb.commit_batch(3, &b"3b".sha3(), None).unwrap();
		assert!(jdb.can_reconstruct_refs());

		jdb.insert(b"foo");
		jdb.commit_batch(4, &b"4a".sha3(), Some((0, b"0".sha3()))).unwrap();
		assert!(jdb.can_reconstruct_refs());

		jdb.insert(b"foo");
		jdb.commit_batch(4, &b"4b".sha3(), Some((0, b"0".sha3()))).unwrap();
		assert!(jdb.can_reconstruct_refs());

		// expunge foo
		jdb.commit_batch(5, &b"5".sha3(), Some((1, b"1a".sha3()))).unwrap();
		assert!(jdb.can_reconstruct_refs());
	}

	#[test]
	fn broken_assert() {
		let mut jdb = EarlyMergeDB::new_temp();

		// history is 1
		let foo = jdb.insert(b"foo");
		jdb.commit_batch(1, &b"1".sha3(), Some((0, b"0".sha3()))).unwrap();
		assert!(jdb.can_reconstruct_refs());

		// foo is ancient history.

		jdb.remove(&foo);
		jdb.commit_batch(2, &b"2".sha3(), Some((1, b"1".sha3()))).unwrap();
		assert!(jdb.can_reconstruct_refs());

		jdb.insert(b"foo");
		jdb.commit_batch(3, &b"3".sha3(), Some((2, b"2".sha3()))).unwrap();	// BROKEN
		assert!(jdb.can_reconstruct_refs());
		assert!(jdb.contains(&foo));

		jdb.remove(&foo);
		jdb.commit_batch(4, &b"4".sha3(), Some((3, b"3".sha3()))).unwrap();
		assert!(jdb.can_reconstruct_refs());

		jdb.commit_batch(5, &b"5".sha3(), Some((4, b"4".sha3()))).unwrap();
		assert!(jdb.can_reconstruct_refs());
		assert!(!jdb.contains(&foo));
	}

	#[test]
	fn reopen_test() {
		let mut jdb = EarlyMergeDB::new_temp();

		// history is 4
		let foo = jdb.insert(b"foo");
		jdb.commit_batch(0, &b"0".sha3(), None).unwrap();
		assert!(jdb.can_reconstruct_refs());
		jdb.commit_batch(1, &b"1".sha3(), None).unwrap();
		assert!(jdb.can_reconstruct_refs());
		jdb.commit_batch(2, &b"2".sha3(), None).unwrap();
		assert!(jdb.can_reconstruct_refs());
		jdb.commit_batch(3, &b"3".sha3(), None).unwrap();
		assert!(jdb.can_reconstruct_refs());
		jdb.commit_batch(4, &b"4".sha3(), Some((0, b"0".sha3()))).unwrap();
		assert!(jdb.can_reconstruct_refs());

		// foo is ancient history.

		jdb.insert(b"foo");
		let bar = jdb.insert(b"bar");
		jdb.commit_batch(5, &b"5".sha3(), Some((1, b"1".sha3()))).unwrap();
		assert!(jdb.can_reconstruct_refs());
		jdb.remove(&foo);
		jdb.remove(&bar);
		jdb.commit_batch(6, &b"6".sha3(), Some((2, b"2".sha3()))).unwrap();
		assert!(jdb.can_reconstruct_refs());
		jdb.insert(b"foo");
		jdb.insert(b"bar");
		jdb.commit_batch(7, &b"7".sha3(), Some((3, b"3".sha3()))).unwrap();
		assert!(jdb.can_reconstruct_refs());
	}

	#[test]
	fn reopen_remove_three() {
		init_log();

		let mut dir = ::std::env::temp_dir();
		dir.push(H32::random().hex());

		let foo = b"foo".sha3();

		{
			let mut jdb = new_db(&dir);
			// history is 1
			jdb.insert(b"foo");
			jdb.commit_batch(0, &b"0".sha3(), None).unwrap();
			assert!(jdb.can_reconstruct_refs());
			jdb.commit_batch(1, &b"1".sha3(), None).unwrap();
			assert!(jdb.can_reconstruct_refs());

			// foo is ancient history.

			jdb.remove(&foo);
			jdb.commit_batch(2, &b"2".sha3(), Some((0, b"0".sha3()))).unwrap();
			assert!(jdb.can_reconstruct_refs());
			assert!(jdb.contains(&foo));

			jdb.insert(b"foo");
			jdb.commit_batch(3, &b"3".sha3(), Some((1, b"1".sha3()))).unwrap();
			assert!(jdb.can_reconstruct_refs());
			assert!(jdb.contains(&foo));

		// incantation to reopen the db
		}; {
			let mut jdb = new_db(&dir);

			jdb.remove(&foo);
			jdb.commit_batch(4, &b"4".sha3(), Some((2, b"2".sha3()))).unwrap();
			assert!(jdb.can_reconstruct_refs());
			assert!(jdb.contains(&foo));

		// incantation to reopen the db
		}; {
			let mut jdb = new_db(&dir);

			jdb.commit_batch(5, &b"5".sha3(), Some((3, b"3".sha3()))).unwrap();
			assert!(jdb.can_reconstruct_refs());
			assert!(jdb.contains(&foo));

		// incantation to reopen the db
		}; {
			let mut jdb = new_db(&dir);

			jdb.commit_batch(6, &b"6".sha3(), Some((4, b"4".sha3()))).unwrap();
			assert!(jdb.can_reconstruct_refs());
			assert!(!jdb.contains(&foo));
		}
	}

	#[test]
	fn reopen_fork() {
		let mut dir = ::std::env::temp_dir();
		dir.push(H32::random().hex());
		let (foo, bar, baz) = {
			let mut jdb = new_db(&dir);
			// history is 1
			let foo = jdb.insert(b"foo");
			let bar = jdb.insert(b"bar");
			jdb.commit_batch(0, &b"0".sha3(), None).unwrap();
			assert!(jdb.can_reconstruct_refs());
			jdb.remove(&foo);
			let baz = jdb.insert(b"baz");
			jdb.commit_batch(1, &b"1a".sha3(), Some((0, b"0".sha3()))).unwrap();
			assert!(jdb.can_reconstruct_refs());

			jdb.remove(&bar);
			jdb.commit_batch(1, &b"1b".sha3(), Some((0, b"0".sha3()))).unwrap();
			assert!(jdb.can_reconstruct_refs());
			(foo, bar, baz)
		};

		{
			let mut jdb = new_db(&dir);
			jdb.commit_batch(2, &b"2b".sha3(), Some((1, b"1b".sha3()))).unwrap();
			assert!(jdb.can_reconstruct_refs());
			assert!(jdb.contains(&foo));
			assert!(!jdb.contains(&baz));
			assert!(!jdb.contains(&bar));
		}
	}
}<|MERGE_RESOLUTION|>--- conflicted
+++ resolved
@@ -121,11 +121,7 @@
 			// this is the first entry for this node in the journal.
 			if backing.get(col, h).expect("Low-level database error. Some issue with your hard disk?").is_some() {
 				// already in the backing DB. start counting, and remember it was already in.
-<<<<<<< HEAD
-				Self::set_already_in(batch, col, &h);
-=======
-				Self::set_already_in(batch, h);
->>>>>>> c65ee935
+				Self::set_already_in(batch, col, h);
 				refs.insert(h.clone(), RefInfo{queue_refs: 1, in_archive: true});
 				if trace {
 					trace!(target: "jdb.fine", "    insert({}): New to queue, in DB: Recording and inserting into queue", h);
